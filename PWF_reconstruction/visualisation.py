import numpy as np
import pandas as pd
import seaborn as sns
import matplotlib.pyplot as plt
import matplotlib.patches as mpatches

from scipy.stats import norm

from .utils import R2D
from .utils import sph2cart
from .recons_PWF import cov_matrix


def NLL(theta_pred, phi_pred, theta, phi, Sigma):
    """
    Compute the negative log-likelihood for the given parameters.
    The likelyhood of (theta, phi) given the mean (theta_pred, phi_pred) and covariance Sigma

    Parameters:
    theta_pred (float): Predicted theta angle in radians.
    phi_pred (float): Predicted phi angle in radians.
    theta (float): theta angle in radians to compute NLL.
    phi (float): phi angle in radians to compute NLL.
    Sigma (ndarray): Estimated covariance matrix, shape (2, 2).

    Returns:
    float: Negative log-likelihood value.
    """
    mu = np.array((theta_pred, phi_pred))
    x = np.array((theta, phi))
    return (x-mu) @ np.linalg.inv(Sigma) @ (x-mu)


<<<<<<< HEAD
def create_contour(theta_range, phi_range, theta, phi, estimate_covar, n=100):
=======
def _NLLmap(theta_range, phi_range, theta, phi, estimate_covar, n=100):
    """
    Generate a map of negative log-likelihood values over specified ranges.

    Parameters:
    theta_range (tuple): Range of theta values in radians (start, end).
    phi_range (tuple): Range of phi values in radians (start, end).
    theta (float): Actual theta angle in radians.
    phi (float): Actual phi angle in radians.
    estimate_covar (ndarray): Estimated covariance matrix, shape (2, 2).
    n (int): Number of points for the grid, default is 100.

    Returns:
    tuple: Meshgrid of theta values, meshgrid of phi values, NLL values grid.
    """
>>>>>>> 6662be5f
    thetas, phis = np.mgrid[theta_range[0]:theta_range[1]:n*1j, 
                            phi_range[0]:phi_range[1]:n*1j]
    pos = np.dstack((thetas, phis))
    mu = np.array([theta, phi])

    def ellispoids(pos): 
        return np.einsum("hkj,hkj->hk",
                         np.einsum("hkj, ji -> hki", pos-mu[None, None, :], 
                                   np.linalg.inv(estimate_covar)),
                         pos-mu[None, None, :])

    pdf = ellispoids(pos)
    return thetas, phis, pdf


def plot_distribs(theta_dis: np.ndarray,
                  phi_dis: np.ndarray,
                  estimate_covar: np.ndarray,
                  theta: float,
                  phi: float,
                  theta_pred: float,
<<<<<<< HEAD
                  phi_pred: float,
                  **kwargs):
    # Plotting histograms of predicted values
    distrib = pd.DataFrame({"$\\phi$ $[°]$": phi_dis*R2D, "$\\theta$ $[°]$": theta_dis*R2D})
    if type(estimate_covar) is type(None):
        half_size = distrib.max().max()/2
=======
                  phi_pred: float):
    """
    Plot distributions of predicted theta and phi values along with their uncertainties.
    If only one prediction as been made and no distribution is available, put np.array([]) for both
    Parameters:
    theta_dis (ndarray): Distribution of theta values in radians, shape (N,).
    phi_dis (ndarray): Distribution of phi values in radians, shape (N,).
    estimate_covar (ndarray): Estimated covariance matrix, shape (2, 2).
    theta (float): Actual theta value in radians.
    phi (float): Actual phi value in radians.
    theta_pred (float): Predicted theta value in radians.
    phi_pred (float): Predicted phi value in radians.

    Returns:
    None
    """
    distrib = pd.DataFrame({"phi": phi_dis*R2D, "theta": theta_dis*R2D})
    if not(type(estimate_covar) is type(None)):
        half_size = 4*np.sqrt(np.diag(estimate_covar).max())*R2D
>>>>>>> 6662be5f
    else:
        half_size = 4*np.sqrt(np.diag(estimate_covar).max())*R2D
    theta_range = ((theta*R2D-1.3*half_size), (theta*R2D+1.3*half_size))
    phi_range = ((phi*R2D-1.3*half_size), (phi*R2D+1.3*half_size))

    if 'height' not in kwargs:
        kwargs['height'] = 9
    g = sns.JointGrid(distrib, x='$\\phi$ $[°]$', y='$\\theta$ $[°]$',
                      xlim=phi_range, ylim=theta_range, **kwargs)

    hist_col = 'steelblue'
    g.plot_marginals(sns.histplot, color=hist_col, stat="density")
    g.plot_joint(sns.histplot, color=hist_col)

    g.ax_joint.scatter(phi_pred*R2D, theta_pred*R2D, c='r', marker='x')
    sp = g.ax_joint.scatter(phi*R2D, theta*R2D, c='b', marker='x')
<<<<<<< HEAD
    blue_patch = mpatches.Patch(color=hist_col)
    # Plotting estimated uncertainty
    if type(estimate_covar) is type(None):
        g.ax_joint.legend([blue_patch, sp], [
                            'Error distribution', "True arrival direction"])
    else:
        x00 = np.linspace(*phi_range, 100)
        y00 = norm.pdf(x00, loc=phi_pred*R2D,
                    scale=np.sqrt(estimate_covar[1, 1])*R2D)

        g.ax_marg_x.plot(x00, y00, c="r")
        g.ax_marg_x.plot([phi*R2D, phi*R2D], [y00.min(), y00.max()],
                        c='b', label='True $\\phi$')
    
        x11 = np.linspace(*theta_range, 100)
        y11 = norm.pdf(x11, loc=theta_pred*R2D,
                    scale=np.sqrt(estimate_covar[0, 0])*R2D)

        g.ax_marg_y.plot(y11, x11, c="r")
        g.ax_marg_y.plot([y11.min(), y11.max()], [theta*R2D,
                        theta*R2D], c='b', label='True $\\theta$')
        
        thetas, phis, pdf = create_contour(
=======
    if not(type(estimate_covar) is type(None) or type(theta_pred) is type(None) or type(phi_pred) is type(None)):
        x00 = np.linspace(*phi_range, 100)
        y00 = norm.pdf(x00, loc=phi_pred*R2D,
                       scale=np.sqrt(estimate_covar[1, 1])*R2D)
        y00 = y00/y00.max()*g.ax_marg_x.get_ylim()[1]

        g.ax_marg_x.plot(x00, y00, c="r")
        g.ax_marg_x.plot([phi*R2D, phi*R2D], [y00.min(), y00.max()],
                         c='b', label='True $\\phi$')

        x11 = np.linspace(*theta_range, 100)
        y11 = norm.pdf(x11, loc=theta_pred*R2D,
                       scale=np.sqrt(estimate_covar[0, 0])*R2D)
        y11 = y11/y11.max()*g.ax_marg_y.get_xlim()[1]

        g.ax_marg_y.plot(y11, x11, c="r")
        g.ax_marg_y.plot([y11.min(), y11.max()], 
                         [theta*R2D,theta*R2D], 
                         c='b', 
                         label='True $\\theta$')

        thetas, phis, pdf = _NLLmap(
>>>>>>> 6662be5f
            theta_range, phi_range, theta_pred*R2D, phi_pred*R2D, estimate_covar*R2D**2)
        contour_values = np.array(
            [-2*np.log(1-0.68), -2*np.log(1-0.95), -2*np.log(1-0.997)])
        CS = g.ax_joint.contour(
            phis, thetas, pdf, levels=contour_values, colors='r')
    
        strs = ['68 %', '95 %', '99.5%']
        fmt = {l: s for l, s in zip(CS.levels, strs)}
        plt.clabel(CS, CS.levels[::], inline=True, fmt=fmt, fontsize=10)
        h, l = CS.legend_elements()
        g.ax_joint.legend([blue_patch, sp, h[0]], ['Error distribution',"True arrival direction", 'Estimated distribution'], 
                      fancybox=True, framealpha=.3,edgecolor = (0.,0.,0.), loc="lower left")

<<<<<<< HEAD


    g.figure.suptitle(
        f"Estimated uncertaity distribution vs error distribution for PWF with $\\theta={theta*R2D:.1f}$°, $\\phi={phi*R2D:.1f}$°")
    
    # g.ax_joint.collections[0].set_alpha(0)
    g.figure.subplots_adjust(top=0.95)
    g.figure.subplots_adjust(wspace=0)
    g.figure.subplots_adjust(hspace=0)
    
    return g


def _is_in_interval(theta_pred, phi_pred, theta, phi, estimate_cova, contour):
    likelyhood = NLL(theta_pred, phi_pred, theta, phi, estimate_cova)
    return int((likelyhood < contour))


def PICP(total_df: pd.DataFrame, method, c_light=1):
    contours = np.array(
        [-2*np.log(1-0.68), -2*np.log(1-0.95), -2*np.log(1-0.997)])

    for name, event_df in total_df.groupby('event_name'):
        X_ants = event_df[["x_ant", "y_ant", "z_ant"]].values
        Xmax_coord = event_df[["x_Xmax", "y_Xmax", "z_Xmax"]].values[0]

        theta, phi = event_df[["zenith", "azimuth"]].values[0]/R2D

        k = -sph2cart(theta, phi)

        T_ants = event_df["time"].values
        try:
            sigma = event_df.sigma.values[0]
        except AttributeError:
            sigma = 1e-8
        theta_pred, phi_pred = method(X_ants, T_ants, c=c_light)
        estimate_cova = cov_matrix(
            theta_pred, phi_pred, X_ants, sigma, c=c_light)
        total_df.loc[total_df.event_name == name, '68'] = _is_in_interval(
            theta_pred, phi_pred, theta, phi, estimate_cova, contours[0])
        total_df.loc[total_df.event_name == name, '95'] = _is_in_interval(
            theta_pred, phi_pred, theta, phi, estimate_cova, contours[1])
        total_df.loc[total_df.event_name == name, '99'] = _is_in_interval(
            theta_pred, phi_pred, theta, phi, estimate_cova, contours[2])

    res_df = total_df.groupby("event_name", as_index=False).first()
    picp_groups = res_df.groupby("zenith")[['68', '95', '99']]
    picp = picp_groups.mean()

    count = picp_groups.count()
    std68 = np.sqrt(0.68*(1-0.68)/count['68'])
    std95 = np.sqrt(0.95*(1-0.95)/count['95'])
    std99 = np.sqrt(0.995*(1-0.995)/count['99'])

    plt.scatter(picp.index, picp['68']*100,
                label="PICP 68% estimation", c='tab:blue')
    plt.fill_between(count['68'].index, 100*(0.68-2*std68),
                     100*(0.68+2*std68), alpha=.4, color='tab:blue')
    plt.plot([picp.index.min(), picp.index.max()], [68, 68], 'k:')

    plt.scatter(picp.index, picp['95']*100,
                label="PICP 95% estimation", c='tab:green')
    plt.fill_between(count['95'].index, 100*(0.95-2*std95),
                     100*(0.95+2*std95), alpha=.4, color='tab:green')
    plt.plot([picp.index.min(), picp.index.max()], [95, 95], 'k:')

    plt.scatter(picp.index, picp['99']*100,
                label="PICP 99.5% estimation", c='tab:purple')
    plt.fill_between(count['99'].index, 100*(0.995-2*std99),
                     100*(0.995+2*std99), alpha=.4, color="tab:purple")
    plt.plot([picp.index.min(), picp.index.max()], [99.5, 99.5], 'k:')

    plt.gca().set_ylim(0, 105)
    # plt.gca().set_yscale("log")
    plt.gca().set_xlabel('Zenith angle in °')
    plt.gca().set_ylabel('PICP value in %')
    plt.title("PICP diagram")
    plt.legend()
=======
        blue_patch = mpatches.Patch(color=hist_col)
        g.ax_joint.legend([blue_patch, sp, h[0]], 
                          ['Error distribution', "True arrival direction", 'Estimated distribution'])
    else:
        strs = ['1 $\\sigma$', '2 $\\sigma$', '3 $\\sigma$']

        blue_patch = mpatches.Patch(color=hist_col)
        g.ax_joint.legend([blue_patch, sp], 
                          ['Error distribution', "True arrival direction"])

    g.figure.suptitle(
        f"Estimated uncertainty distribution vs error distribution for PWF with $\\theta={theta*R2D:.1f}$°, $\\phi={phi*R2D:.1f}$°")
    g.figure.subplots_adjust(top=0.95)
>>>>>>> 6662be5f
<|MERGE_RESOLUTION|>--- conflicted
+++ resolved
@@ -8,58 +8,25 @@
 
 from .utils import R2D
 from .utils import sph2cart
-from .recons_PWF import cov_matrix
+from .recons_PWF import cov_matrix, fisher_Variance, Covariance_tangentplane
 
 
-def NLL(theta_pred, phi_pred, theta, phi, Sigma):
-    """
-    Compute the negative log-likelihood for the given parameters.
-    The likelyhood of (theta, phi) given the mean (theta_pred, phi_pred) and covariance Sigma
-
-    Parameters:
-    theta_pred (float): Predicted theta angle in radians.
-    phi_pred (float): Predicted phi angle in radians.
-    theta (float): theta angle in radians to compute NLL.
-    phi (float): phi angle in radians to compute NLL.
-    Sigma (ndarray): Estimated covariance matrix, shape (2, 2).
-
-    Returns:
-    float: Negative log-likelihood value.
-    """
+def NLL(theta_pred, phi_pred, theta, phi, estimate_cova):
     mu = np.array((theta_pred, phi_pred))
     x = np.array((theta, phi))
-    return (x-mu) @ np.linalg.inv(Sigma) @ (x-mu)
+    return (x-mu) @ np.linalg.inv(estimate_cova) @ (x-mu)
 
 
-<<<<<<< HEAD
 def create_contour(theta_range, phi_range, theta, phi, estimate_covar, n=100):
-=======
-def _NLLmap(theta_range, phi_range, theta, phi, estimate_covar, n=100):
-    """
-    Generate a map of negative log-likelihood values over specified ranges.
-
-    Parameters:
-    theta_range (tuple): Range of theta values in radians (start, end).
-    phi_range (tuple): Range of phi values in radians (start, end).
-    theta (float): Actual theta angle in radians.
-    phi (float): Actual phi angle in radians.
-    estimate_covar (ndarray): Estimated covariance matrix, shape (2, 2).
-    n (int): Number of points for the grid, default is 100.
-
-    Returns:
-    tuple: Meshgrid of theta values, meshgrid of phi values, NLL values grid.
-    """
->>>>>>> 6662be5f
     thetas, phis = np.mgrid[theta_range[0]:theta_range[1]:n*1j, 
                             phi_range[0]:phi_range[1]:n*1j]
     pos = np.dstack((thetas, phis))
     mu = np.array([theta, phi])
 
-    def ellispoids(pos): 
-        return np.einsum("hkj,hkj->hk",
-                         np.einsum("hkj, ji -> hki", pos-mu[None, None, :], 
-                                   np.linalg.inv(estimate_covar)),
-                         pos-mu[None, None, :])
+    def ellispoids(pos): return np.einsum("hkj,hkj->hk",
+                                          np.einsum(
+                                              "hkj, ji -> hki", pos-mu[None, None, :], np.linalg.inv(estimate_covar)),
+                                          pos-mu[None, None, :])
 
     pdf = ellispoids(pos)
     return thetas, phis, pdf
@@ -71,34 +38,12 @@
                   theta: float,
                   phi: float,
                   theta_pred: float,
-<<<<<<< HEAD
                   phi_pred: float,
                   **kwargs):
     # Plotting histograms of predicted values
     distrib = pd.DataFrame({"$\\phi$ $[°]$": phi_dis*R2D, "$\\theta$ $[°]$": theta_dis*R2D})
     if type(estimate_covar) is type(None):
         half_size = distrib.max().max()/2
-=======
-                  phi_pred: float):
-    """
-    Plot distributions of predicted theta and phi values along with their uncertainties.
-    If only one prediction as been made and no distribution is available, put np.array([]) for both
-    Parameters:
-    theta_dis (ndarray): Distribution of theta values in radians, shape (N,).
-    phi_dis (ndarray): Distribution of phi values in radians, shape (N,).
-    estimate_covar (ndarray): Estimated covariance matrix, shape (2, 2).
-    theta (float): Actual theta value in radians.
-    phi (float): Actual phi value in radians.
-    theta_pred (float): Predicted theta value in radians.
-    phi_pred (float): Predicted phi value in radians.
-
-    Returns:
-    None
-    """
-    distrib = pd.DataFrame({"phi": phi_dis*R2D, "theta": theta_dis*R2D})
-    if not(type(estimate_covar) is type(None)):
-        half_size = 4*np.sqrt(np.diag(estimate_covar).max())*R2D
->>>>>>> 6662be5f
     else:
         half_size = 4*np.sqrt(np.diag(estimate_covar).max())*R2D
     theta_range = ((theta*R2D-1.3*half_size), (theta*R2D+1.3*half_size))
@@ -113,9 +58,7 @@
     g.plot_marginals(sns.histplot, color=hist_col, stat="density")
     g.plot_joint(sns.histplot, color=hist_col)
 
-    g.ax_joint.scatter(phi_pred*R2D, theta_pred*R2D, c='r', marker='x')
     sp = g.ax_joint.scatter(phi*R2D, theta*R2D, c='b', marker='x')
-<<<<<<< HEAD
     blue_patch = mpatches.Patch(color=hist_col)
     # Plotting estimated uncertainty
     if type(estimate_covar) is type(None):
@@ -139,33 +82,10 @@
                         theta*R2D], c='b', label='True $\\theta$')
         
         thetas, phis, pdf = create_contour(
-=======
-    if not(type(estimate_covar) is type(None) or type(theta_pred) is type(None) or type(phi_pred) is type(None)):
-        x00 = np.linspace(*phi_range, 100)
-        y00 = norm.pdf(x00, loc=phi_pred*R2D,
-                       scale=np.sqrt(estimate_covar[1, 1])*R2D)
-        y00 = y00/y00.max()*g.ax_marg_x.get_ylim()[1]
-
-        g.ax_marg_x.plot(x00, y00, c="r")
-        g.ax_marg_x.plot([phi*R2D, phi*R2D], [y00.min(), y00.max()],
-                         c='b', label='True $\\phi$')
-
-        x11 = np.linspace(*theta_range, 100)
-        y11 = norm.pdf(x11, loc=theta_pred*R2D,
-                       scale=np.sqrt(estimate_covar[0, 0])*R2D)
-        y11 = y11/y11.max()*g.ax_marg_y.get_xlim()[1]
-
-        g.ax_marg_y.plot(y11, x11, c="r")
-        g.ax_marg_y.plot([y11.min(), y11.max()], 
-                         [theta*R2D,theta*R2D], 
-                         c='b', 
-                         label='True $\\theta$')
-
-        thetas, phis, pdf = _NLLmap(
->>>>>>> 6662be5f
             theta_range, phi_range, theta_pred*R2D, phi_pred*R2D, estimate_covar*R2D**2)
         contour_values = np.array(
             [-2*np.log(1-0.68), -2*np.log(1-0.95), -2*np.log(1-0.997)])
+        # contour = np.sqrt(contour)
         CS = g.ax_joint.contour(
             phis, thetas, pdf, levels=contour_values, colors='r')
     
@@ -176,7 +96,6 @@
         g.ax_joint.legend([blue_patch, sp, h[0]], ['Error distribution',"True arrival direction", 'Estimated distribution'], 
                       fancybox=True, framealpha=.3,edgecolor = (0.,0.,0.), loc="lower left")
 
-<<<<<<< HEAD
 
 
     g.figure.suptitle(
@@ -223,6 +142,7 @@
             theta_pred, phi_pred, theta, phi, estimate_cova, contours[2])
 
     res_df = total_df.groupby("event_name", as_index=False).first()
+    print(res_df.groupby("zenith", as_index=False).sum())
     picp_groups = res_df.groupby("zenith")[['68', '95', '99']]
     picp = picp_groups.mean()
 
@@ -254,19 +174,4 @@
     plt.gca().set_xlabel('Zenith angle in °')
     plt.gca().set_ylabel('PICP value in %')
     plt.title("PICP diagram")
-    plt.legend()
-=======
-        blue_patch = mpatches.Patch(color=hist_col)
-        g.ax_joint.legend([blue_patch, sp, h[0]], 
-                          ['Error distribution', "True arrival direction", 'Estimated distribution'])
-    else:
-        strs = ['1 $\\sigma$', '2 $\\sigma$', '3 $\\sigma$']
-
-        blue_patch = mpatches.Patch(color=hist_col)
-        g.ax_joint.legend([blue_patch, sp], 
-                          ['Error distribution', "True arrival direction"])
-
-    g.figure.suptitle(
-        f"Estimated uncertainty distribution vs error distribution for PWF with $\\theta={theta*R2D:.1f}$°, $\\phi={phi*R2D:.1f}$°")
-    g.figure.subplots_adjust(top=0.95)
->>>>>>> 6662be5f
+    plt.legend()