import numpy as np
import pandas as pd

# Defining constants
R2D = 180/np.pi
# Physical constants
c_light = 2.997924580e8
n_atm = 1.000136


def cart2sph(k):
    r = np.linalg.norm(k, axis=1)
    tp = np.linalg.norm(k[:, :2], axis=1)
    theta = np.arctan2(tp, k[:, 2])
    phi = np.arctan2(k[:, 1], k[:, 0])
    return r, theta, phi


def sph2cart(theta, phi, r=1):
    x = np.array(r*np.sin(theta)*np.cos(phi))
    y = np.array(r*np.sin(theta)*np.sin(phi))
    z = np.array(r*np.cos(theta))
<<<<<<< HEAD
    return np.concatenate((x[..., None], y[..., None], z[..., None]), axis=-1)



def opening_folders(cur):

    event_name = np.loadtxt(cur + 'input_simus.txt', usecols=[0])
    zenith = np.loadtxt(cur + 'input_simus.txt', usecols=[1])
    azimuth = np.loadtxt(cur + 'input_simus.txt', usecols=[2])
    energy = np.loadtxt(cur + 'input_simus.txt', usecols=[3])
    primary = np.loadtxt(cur + 'input_simus.txt', usecols=[4])
    Xmax_dist = np.loadtxt(cur + 'input_simus.txt', usecols=[5])
    slantXmax = np.loadtxt(cur + 'input_simus.txt', usecols=[6])
    x_Xmax = np.loadtxt(cur + 'input_simus.txt', usecols=[7])
    y_Xmax = np.loadtxt(cur + 'input_simus.txt', usecols=[8])
    z_Xmax = np.loadtxt(cur + 'input_simus.txt', usecols=[9])
    n_ants = np.loadtxt(cur + 'input_simus.txt', usecols=[10])
    energy_unit = np.loadtxt(cur + 'input_simus.txt', usecols=[11])

    df_input = pd.DataFrame({
        "event_name": event_name,
        "zenith": zenith,
        "azimuth": azimuth,
        "energy": energy,
        "primary": primary,
        "Xmax_dist": Xmax_dist,
        "slantXmax": slantXmax,
        "x_Xmax": x_Xmax,
        "y_Xmax": y_Xmax,
        "z_Xmax": z_Xmax,
        "n_ants": n_ants,
        "energy_unit": energy_unit
    })

    ant_ids = np.loadtxt(cur + 'Rec_coinctable.txt', usecols=[0])
    event_name = np.loadtxt(cur + 'Rec_coinctable.txt', usecols=[1])
    time = np.loadtxt(cur + 'Rec_coinctable.txt', usecols=[2])
    amplitude = np.loadtxt(cur + 'Rec_coinctable.txt', usecols=[3])
    df_timings = pd.DataFrame({
        "ant_ids": ant_ids,
        "event_name": event_name,
        "time": time,
        "amplitude": amplitude,
    })

    ant_ids = np.loadtxt(cur + 'coord_antennas.txt', usecols=[0])
    x_antenna = np.loadtxt(cur + 'coord_antennas.txt', usecols=[1])
    y_antenna = np.loadtxt(cur + 'coord_antennas.txt', usecols=[2])
    z_antenna = np.loadtxt(cur + 'coord_antennas.txt', usecols=[3])

    df_antennas = pd.DataFrame({
        "ant_ids": ant_ids,
        "x_ant": x_antenna,
        "y_ant": y_antenna,
        "z_ant": z_antenna,
    })

    total_df = pd.merge(df_input, df_timings, on='event_name', how='inner')
    total_df = pd.merge(total_df, df_antennas, on='ant_ids', how='inner')
    return total_df
=======
    return np.concatenate((x[..., None], y[..., None], z[..., None]), axis=-1)
>>>>>>> 6662be5f
<|MERGE_RESOLUTION|>--- conflicted
+++ resolved
@@ -20,7 +20,6 @@
     x = np.array(r*np.sin(theta)*np.cos(phi))
     y = np.array(r*np.sin(theta)*np.sin(phi))
     z = np.array(r*np.cos(theta))
-<<<<<<< HEAD
     return np.concatenate((x[..., None], y[..., None], z[..., None]), axis=-1)
 
 
@@ -80,7 +79,4 @@
 
     total_df = pd.merge(df_input, df_timings, on='event_name', how='inner')
     total_df = pd.merge(total_df, df_antennas, on='ant_ids', how='inner')
-    return total_df
-=======
-    return np.concatenate((x[..., None], y[..., None], z[..., None]), axis=-1)
->>>>>>> 6662be5f
+    return total_df